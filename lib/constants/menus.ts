--- conflicted
+++ resolved
@@ -56,6 +56,91 @@
       ],
     },
     {
+      groupLabel: t("stocks"),
+      id: "products",
+      requiredPermissions: ["products:read"],
+      menus: [
+        {
+          id: "products",
+          href: "/products",
+          label: t("products"),
+          active: pathname.includes("/products"),
+          icon: "heroicons-outline:cube",
+          requiredPermissions: ["products:read"],
+          submenus: [
+            {
+              href: "/products",
+              label: t("products"),
+              active: pathname === "/products",
+              icon: "",
+              children: [],
+              requiredPermissions: ["products:read"],
+            },
+            {
+              href: "/products/create",
+              label: t("create_product"),
+              active: pathname === "/products/create",
+              icon: "",
+              children: [],
+              requiredPermissions: ["products:create"],
+            },
+          ],
+        },
+        {
+          id: "warehouses",
+          href: "/warehouses",
+          label: t("warehouses"),
+          active: pathname.includes("/warehouses"),
+          icon: "heroicons-outline:building-storefront",
+          requiredPermissions: ["warehouses:read"],
+          submenus: [
+            {
+              href: "/warehouses",
+              label: t("warehouses"),
+              active: pathname === "/warehouses",
+              icon: "",
+              children: [],
+              requiredPermissions: ["warehouses:read"],
+            },
+            {
+              href: "/warehouses/create",
+              label: t("create_warehouse"),
+              active: pathname === "/warehouses/create",
+              icon: "",
+              children: [],
+              requiredPermissions: ["warehouses:create"],
+            },
+          ],
+        },
+        {
+          id: "expeditions",
+          href: "/expeditions",
+          label: t("expeditions"),
+          active: pathname.includes("/expeditions"),
+          icon: "heroicons-outline:truck",
+          requiredPermissions: ["expeditions:read"],
+          submenus: [
+            {
+              href: "/expeditions",
+              label: t("expeditions_list"),
+              active: pathname === "/expeditions",
+              icon: "",
+              children: [],
+              requiredPermissions: ["expeditions:read"],
+            },
+            {
+              href: "/expeditions/new",
+              label: t("new_expedition"),
+              active: pathname === "/expeditions/new",
+              icon: "",
+              children: [],
+              requiredPermissions: ["expeditions:create"],
+            },
+          ],
+        },
+      ],
+    },
+    {
       groupLabel: t("users"),
       id: "users",
       requiredPermissions: ["users:read"],
@@ -132,7 +217,7 @@
     {
       groupLabel: t("stocks"),
       id: "products",
-      requiredPermissions: ["products:read"],
+      requiredPermissions: ["warehouse:read"],
       menus: [
         {
           id: "products",
@@ -140,7 +225,7 @@
           label: t("products"),
           active: pathname.includes("/products"),
           icon: "heroicons-outline:cube",
-          requiredPermissions: ["products:read"],
+          requiredPermissions: ["warehouse:read"],
           submenus: [
             {
               href: "/products",
@@ -148,7 +233,7 @@
               active: pathname === "/products",
               icon: "",
               children: [],
-              requiredPermissions: ["products:read"],
+              requiredPermissions: ["warehouse:read"],
             },
             {
               href: "/products/create",
@@ -156,7 +241,7 @@
               active: pathname === "/products/create",
               icon: "",
               children: [],
-              requiredPermissions: ["products:create"],
+              requiredPermissions: ["warehouse:create"],
             },
           ],
         },
@@ -166,7 +251,7 @@
           label: t("warehouses"),
           active: pathname.includes("/warehouses"),
           icon: "heroicons-outline:building-storefront",
-          requiredPermissions: ["warehouses:read"],
+          requiredPermissions: ["warehouse:read"],
           submenus: [
             {
               href: "/warehouses",
@@ -174,7 +259,7 @@
               active: pathname === "/warehouses",
               icon: "",
               children: [],
-              requiredPermissions: ["warehouses:read"],
+              requiredPermissions: ["warehouse:read"],
             },
             {
               href: "/warehouses/create",
@@ -182,7 +267,7 @@
               active: pathname === "/warehouses/create",
               icon: "",
               children: [],
-              requiredPermissions: ["warehouses:create"],
+              requiredPermissions: ["warehouse:create"],
             },
           ],
         },
@@ -292,11 +377,7 @@
           label: t("distribution_slips"),
           active: pathname.includes("/distribution-slips"),
           icon: "heroicons-outline:truck",
-<<<<<<< HEAD
-          requiredPermissions: ["expeditions:read"],
-=======
           requiredPermissions: ["distribution_slips:read"],
->>>>>>> fa83edbe
           submenus: [
             {
               href: "/distribution-slips",
@@ -304,11 +385,7 @@
               active: pathname === "/distribution-slips",
               icon: "",
               children: [],
-<<<<<<< HEAD
-              requiredPermissions: ["expeditions:read"],
-=======
               requiredPermissions: ["distribution_slips:read"],
->>>>>>> fa83edbe
             },
             {
               href: "/distribution-slips/create",
@@ -316,9 +393,6 @@
               active: pathname === "/distribution-slips/create",
               icon: "",
               children: [],
-<<<<<<< HEAD
-              requiredPermissions: ["expeditions:create"],
-=======
               requiredPermissions: ["distribution_slips:create"],
             },
             {
@@ -344,7 +418,6 @@
               icon: "",
               children: [],
               requiredPermissions: ["distribution_slips:read"],
->>>>>>> fa83edbe
             },
           ],
         },
